import { Module } from '@nestjs/common';
import { APP_INTERCEPTOR } from '@nestjs/core';
import { ConfigModule } from '@nestjs/config';
import { AppController } from './app.controller';
import { AppService } from './app.service';
import { MaskingModule } from './common/masking/masking.module';
import {
  MaskingInterceptor,
  LoggingMaskingInterceptor,
} from './common/interceptors/masking.interceptor';
import { RecoveryModule } from './recovery/recovery.module';
<<<<<<< HEAD
import { SecurityHeaderModule } from './security-header/security-header.module';
=======
import { FileUploadModule } from './file-upload/file-upload.module';
>>>>>>> 0bba18c6

@Module({
  imports: [
    ConfigModule.forRoot({
      isGlobal: true,
    }),
    MaskingModule,
    RecoveryModule,
<<<<<<< HEAD
    SecurityHeaderModule,
=======
    FileUploadModule,
>>>>>>> 0bba18c6
  ],
  controllers: [AppController],
  providers: [
    AppService,
    {
      provide: APP_INTERCEPTOR,
      useClass: MaskingInterceptor,
    },
    {
      provide: APP_INTERCEPTOR,
      useClass: LoggingMaskingInterceptor,
    },
  ],
})
export class AppModule {}<|MERGE_RESOLUTION|>--- conflicted
+++ resolved
@@ -9,11 +9,8 @@
   LoggingMaskingInterceptor,
 } from './common/interceptors/masking.interceptor';
 import { RecoveryModule } from './recovery/recovery.module';
-<<<<<<< HEAD
 import { SecurityHeaderModule } from './security-header/security-header.module';
-=======
 import { FileUploadModule } from './file-upload/file-upload.module';
->>>>>>> 0bba18c6
 
 @Module({
   imports: [
@@ -22,11 +19,8 @@
     }),
     MaskingModule,
     RecoveryModule,
-<<<<<<< HEAD
     SecurityHeaderModule,
-=======
     FileUploadModule,
->>>>>>> 0bba18c6
   ],
   controllers: [AppController],
   providers: [
