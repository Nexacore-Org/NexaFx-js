--- conflicted
+++ resolved
@@ -26,7 +26,6 @@
     "reflect-metadata": "^0.2.2",
     "rxjs": "^7.8.1",
     "@nestjs/typeorm": "^10.0.0",
-<<<<<<< HEAD
     "@nestjs/jwt": "^11.0.0",
     "@nestjs/config": "^4.0.0",
     "@nestjs/swagger": "^7.0.0",
@@ -35,7 +34,6 @@
     "@nestjs/cache-manager": "^2.2.0",
     "cache-manager": "^5.4.0",
     "cache-manager-redis-store": "^3.0.1"
-=======
     "@nestjs/jwt": "^10.0.0",
     "@nestjs/config": "^4.0.0",
     "@nestjs/swagger": "^7.0.0",
@@ -47,7 +45,6 @@
     "@nestjs/axios": "^4.0.0",
     "currency.js": "^2.0.4",
     "ioredis": "^5.4.1"
->>>>>>> 236b37e5
   },
   "devDependencies": {
     "@eslint/eslintrc": "^3.2.0",
