--- conflicted
+++ resolved
@@ -6,12 +6,9 @@
     "@nestjs/jwt": "^11.0.0",
     "@nestjs/swagger": "^11.2.0",
     "@nestjs/throttler": "^6.4.0",
-<<<<<<< HEAD
     "cache-manager-redis-store": "^3.0.1",
-=======
     "@types/express": "^5.0.3",
     "@types/helmet": "^0.0.48",
->>>>>>> 236b37e5
     "class-sanitizer": "^1.0.1",
     "class-transformer": "^0.5.1",
     "class-validator": "^0.14.2",
